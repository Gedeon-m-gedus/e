--- conflicted
+++ resolved
@@ -151,6 +151,7 @@
         - model: The model to be evaluated.
         - val_metrics: An object for storing and computing validation metrics.
         - roc_metric: An object for computing the ROC curve.
+        - device: The device to be used for evaluation.
         - ema: Whether evaluation is being performed on model_ema or not
         - accelerator: The accelerator object for distributed training.
 
@@ -212,279 +213,204 @@
     fsdp_plugin = FullyShardedDataParallelPlugin(
         state_dict_config=FullStateDictConfig(offload_to_cpu=False, rank0_only=False),
     )
-    accelerator = Accelerator(gradient_accumulation_steps=4, mixed_precision="fp16", fsdp_plugin=fsdp_plugin)
-
-    # @find_executable_batch_size(starting_batch_size=args.batch_size)
-    # def inner_main_loop(batch_size):
-    #     nonlocal accelerator
-    #     accelerator.free_memory()
-
-    device = accelerator.device
-    g = torch.Generator()
-    g.manual_seed(args.seed)
-    utils.set_seed_for_all(args.seed)
-
-    data_transforms = utils.get_data_augmentation(args)
-    image_datasets = {
-        x: datasets.ImageFolder(
-            os.path.join(args.dataset_dir, x), data_transforms[x]
-        )
-        for x in ["train", "val"]
-    }
-
-    samplers = {
-        "train": data.RandomSampler(image_datasets["train"]),
-        "val": data.SequentialSampler(image_datasets["val"]),
-    }
-    dataloaders = {
-        x: data.DataLoader(
-            image_datasets[x],
-            batch_size=args.batch_size,
-            sampler=samplers[x],
-            num_workers=args.num_workers,
-            worker_init_fn=utils.set_seed_for_worker,
-            generator=g,
-            pin_memory=True,
-        )
-        for x in ["train", "val"]
-    }
-
-<<<<<<< HEAD
-    train_loader, val_loader = dataloaders["train"], dataloaders["val"]
-    train_weights = utils.get_class_weights(train_loader)
-=======
+    accelerator = Accelerator(gradient_accumulation_steps=2, mixed_precision="fp16", fsdp_plugin=fsdp_plugin)
+
+    @find_executable_batch_size(starting_batch_size=args.batch_size)
+    def inner_main_loop(batch_size):
+        nonlocal accelerator
+        accelerator.free_memory()
+
+        device = accelerator.device
+        g = torch.Generator()
+        g.manual_seed(args.seed)
+        utils.set_seed_for_all(args.seed)
+
+        data_transforms = utils.get_data_augmentation(args)
+        image_datasets = {
+            x: datasets.ImageFolder(
+                os.path.join(args.dataset_dir, x), data_transforms[x]
+            )
+            for x in ["train", "val"]
+        }
+
+        samplers = {
+            "train": data.RandomSampler(image_datasets["train"]),
+            "val": data.SequentialSampler(image_datasets["val"]),
+        }
+        dataloaders = {
+            x: data.DataLoader(
+                image_datasets[x],
+                batch_size=batch_size,
+                sampler=samplers[x],
+                num_workers=args.num_workers,
+                worker_init_fn=utils.set_seed_for_worker,
+                generator=g,
+                pin_memory=True,
+            )
+            for x in ["train", "val"]
+        }
+
+        train_loader, val_loader = dataloaders["train"], dataloaders["val"]
+        train_weights = utils.get_class_weights(train_loader)
+
+        test_loader = None
+        if os.path.isdir(os.path.join(args.dataset_dir, "test")) and args.test_only:
+            test_dataset = datasets.ImageFolder(
+                os.path.join(args.dataset_dir, "test"),
+                data_transforms["val"]
+            )
+
+            test_loader = data.DataLoader(
+                test_dataset,
+                batch_size=args.batch_size,
+                sampler=samplers["val"],
+                num_workers=args.num_workers,
+                worker_init_fn=utils.set_seed_for_worker,
+                generator=g,
+                pin_memory=True,
+            )
+
+        criterion = torch.nn.CrossEntropyLoss(weight=train_weights, label_smoothing=args.label_smoothing).to(device)
+
+        num_classes = len(train_loader.dataset.classes)
+        task = "binary" if num_classes == 2 else "multiclass"
+        top_k = 1 if task == "multiclass" else None
+        average = "macro" if task == "multiclass" else "weighted"
+
+        metric_params = {
+            "task": task,
+            "average": average,
+            "num_classes": num_classes,
+            "top_k": top_k,
+        }
+
+        metric_collection = MetricCollection({
+            "loss": HammingDistance(**metric_params),
+            "auc": AUROC(**metric_params),
+            "acc": Accuracy(**metric_params),
+            "f1": F1Score(**metric_params),
+            "recall": Recall(**metric_params),
+            "precision": Precision(**metric_params),
+            "cm": ConfusionMatrix(**metric_params)
+        })
+
+        roc_metric = ROC(**metric_params).to(device)
+
+        train_metrics = metric_collection.to(device)
+        val_metrics = metric_collection.to(device)
+
+        run_ids_path = os.path.join(args.output_dir, "run_ids.json")
+        if os.path.isfile(run_ids_path):
+            run_ids = utils.load_json_file(file_path=run_ids_path)
+        else:
+            run_ids = None
+
+        file_path = os.path.join(args.output_dir, "results.jsonl")
+        try:
+            os.remove(file_path)
+        except FileNotFoundError:
+            pass
+
+        for i, model_name in enumerate(args.models):
+            if not os.path.isdir(os.path.join(args.output_dir, model_name)):
+                os.makedirs(os.path.join(args.output_dir, model_name), exist_ok=True)
+
             model = utils.get_model(args, model_name=model_name, num_classes=num_classes)
             model = accelerator.prepare_model(model)
->>>>>>> 393a6a75
-
-    test_loader = None
-    if os.path.isdir(os.path.join(args.dataset_dir, "test")) and args.test_only:
-        test_dataset = datasets.ImageFolder(
-            os.path.join(args.dataset_dir, "test"),
-            data_transforms["val"]
-        )
-
-        test_loader = data.DataLoader(
-            test_dataset,
-            batch_size=args.batch_size,
-            sampler=samplers["val"],
-            num_workers=args.num_workers,
-            worker_init_fn=utils.set_seed_for_worker,
-            generator=g,
-            pin_memory=True,
-        )
-
-    criterion = torch.nn.CrossEntropyLoss(weight=train_weights, label_smoothing=args.label_smoothing).to(device)
-
-    num_classes = len(train_loader.dataset.classes)
-    task = "binary" if num_classes == 2 else "multiclass"
-    top_k = 1 if task == "multiclass" else None
-    average = "macro" if task == "multiclass" else "weighted"
-
-    metric_params = {
-        "task": task,
-        "average": average,
-        "num_classes": num_classes,
-        "top_k": top_k,
-    }
-
-    metric_collection = MetricCollection({
-        "loss": HammingDistance(**metric_params),
-        "auc": AUROC(**metric_params),
-        "acc": Accuracy(**metric_params),
-        "f1": F1Score(**metric_params),
-        "recall": Recall(**metric_params),
-        "precision": Precision(**metric_params),
-        "cm": ConfusionMatrix(**metric_params)
-    })
-
-    roc_metric = ROC(**metric_params).to(device)
-
-    train_metrics = metric_collection.to(device)
-    val_metrics = metric_collection.to(device)
-
-    run_ids_path = os.path.join(args.output_dir, "run_ids.json")
-    if os.path.isfile(run_ids_path):
-        run_ids = utils.load_json_file(file_path=run_ids_path)
-    else:
-        run_ids = None
-
-    file_path = os.path.join(args.output_dir, "results.jsonl")
-    try:
-        os.remove(file_path)
-    except FileNotFoundError:
-        pass
-
-    for i, model_name in enumerate(args.models):
-        if not os.path.isdir(os.path.join(args.output_dir, model_name)):
-            os.makedirs(os.path.join(args.output_dir, model_name), exist_ok=True)
-
-        model = utils.get_model(model_name=model_name, num_classes=num_classes, dropout=args.dropout)
-        model = accelerator.prepare_model(model)
-
-        params = utils.get_trainable_params(model)
-        optimizer = utils.get_optimizer(args, params)
-        lr_scheduler = utils.get_lr_scheduler(args, optimizer, len(train_loader))
-
-        optimizer, train_loader, val_loader, lr_scheduler = accelerator.prepare(optimizer, train_loader, val_loader,
-                                                                                lr_scheduler)
-
-        model_ema = None
-        if args.ema:
-            adjust = args.batch_size * args.ema_steps / args.epochs
-            alpha = 1.0 - args.ema_decay
-            alpha = min(1.0, alpha * adjust)
-            model_ema = utils.ExponentialMovingAverage(model, device=device, decay=1.0 - alpha)
-
-        start_epoch = 0
-        best_f1 = 0.0
-        best_results = {}
-        best_checkpoints = []
-
-        run_id = utils.get_run_id(run_ids, model_name) if run_ids is not None else None
-
-        checkpoint_file = os.path.join(args.output_dir, model_name, "checkpoint.pth")
-        best_model_file = os.path.join(args.output_dir, model_name, "best_model")
-
-        mlflow.set_experiment(args.experiment_name)
-
-        with mlflow.start_run(run_id=run_id, run_name=model_name) as run:
-            try:
-                mlflow.log_params(vars(args))
-            except mlflow.exceptions.MlflowException:
-                pass
-            mlflow.pytorch.log_model(model, model_name)
-
-            if run_id is None:
-                run_id_pair = {model_name: run.info.run_id}
-                utils.append_dict_to_json_file(file_path=run_ids_path, new_dict=run_id_pair)
-
-            if os.path.isfile(checkpoint_file):
-                checkpoint = torch.load(checkpoint_file, map_location="cpu")
-                model.load_state_dict(checkpoint["model"])
-                if not args.test_only:
-                    optimizer.load_state_dict(checkpoint["optimizer"])
-                    lr_scheduler.load_state_dict(checkpoint["lr_scheduler"])
-                if model_ema:
-                    model_ema.load_state_dict(checkpoint["model_ema"])
-
-                start_epoch = checkpoint["epoch"] + 1
-                best_f1 = checkpoint["best_f1"]
-                best_results = checkpoint["best_results"]
-
-                if start_epoch == args.epochs:
-                    args.logger.info("Training completed")
-                else:
-                    args.logger.info(f"Resuming training from epoch {start_epoch}\n")
-
-            if args.test_only:
-                if args.avg_ckpts:
-                    checkpoint_file = os.path.join(args.output_dir, model_name, "averaged", "best_model.pth")
+
+            params = utils.get_trainable_params(model)
+            optimizer = utils.get_optimizer(args, params)
+            lr_scheduler = utils.get_lr_scheduler(args, optimizer, len(train_loader))
+
+            optimizer, train_loader, val_loader, lr_scheduler = accelerator.prepare(optimizer, train_loader, val_loader,
+                                                                                    lr_scheduler)
+
+            model_ema = None
+            if args.ema:
+                adjust = args.batch_size * args.ema_steps / args.epochs
+                alpha = 1.0 - args.ema_decay
+                alpha = min(1.0, alpha * adjust)
+                model_ema = utils.ExponentialMovingAverage(model, device=device, decay=1.0 - alpha)
+
+            start_epoch = 0
+            best_f1 = 0.0
+            best_results = {}
+            best_checkpoints = []
+
+            run_id = utils.get_run_id(run_ids, model_name) if run_ids is not None else None
+
+            checkpoint_file = os.path.join(args.output_dir, model_name, "checkpoint.pth")
+            best_model_file = os.path.join(args.output_dir, model_name, "best_model")
+
+            mlflow.set_experiment(args.experiment_name)
+
+            with mlflow.start_run(run_id=run_id, run_name=model_name) as run:
+                try:
+                    mlflow.log_params(vars(args))
+                except mlflow.exceptions.MlflowException:
+                    pass
+                mlflow.pytorch.log_model(model, model_name)
+
+                if run_id is None:
+                    run_id_pair = {model_name: run.info.run_id}
+                    utils.append_dict_to_json_file(file_path=run_ids_path, new_dict=run_id_pair)
+
+                if os.path.isfile(checkpoint_file):
                     checkpoint = torch.load(checkpoint_file, map_location="cpu")
-                else:
-                    checkpoint_file = os.path.join(args.output_dir, model_name, "best_model.pth")
-                    checkpoint = torch.load(checkpoint_file, map_location="cpu")
-                model.load_state_dict(checkpoint["model"])
-                if model_ema:
-                    evaluate(args, test_loader, model_ema, val_metrics, roc_metric, accelerator, ema=True)
-                else:
-                    evaluate(args, test_loader, model, val_metrics, roc_metric, accelerator, ema=False)
-                return
-
-            start_time = time.time()
-
-            utils.heading(f"Training a {model_name} model: Model {i + 1} of {len(args.models)}")
-
-            for epoch in range(start_epoch, args.epochs):
-                train_metrics.reset()
-
-                try:
-                    total_train_metrics = train_one_epoch(args, epoch, train_loader, model, model_ema, optimizer,
-                                                          criterion, train_metrics, accelerator)
-                except ValueError:
-                    continue
-
-                if not accelerator.optimizer_step_was_skipped:
-                    lr_scheduler.step()
-
-                val_metrics.reset()
-                roc_metric.reset()
-
-                if model_ema:
-                    evaluate(args, val_loader, model, val_metrics, roc_metric, accelerator, ema=False)
-                    total_val_metrics, total_roc_metric = evaluate(args, val_loader, model_ema, val_metrics,
-                                                                   roc_metric, accelerator, ema=True)
-                else:
-                    total_val_metrics, total_roc_metric = evaluate(args, val_loader, model, val_metrics,
-                                                                   roc_metric, accelerator, ema=False)
-
-                if args.prune:
-                    parameters_to_prune = utils.prune_model(model, args.pruning_rate)
-                    utils.remove_pruning_reparam(parameters_to_prune)
-
-                train_results = {key: val.detach().tolist() if key == "cm" else round(val.item(), 4) for key, val in
-                                 total_train_metrics.items()}
-                val_results = {key: val.detach().tolist() if key == "cm" else round(val.item(), 4) for key, val in
-                               total_val_metrics.items()}
-
-                if val_results["f1"] >= best_f1:
-                    fpr, tpr, _ = total_roc_metric
-                    fpr, tpr = [ff.detach().tolist() for ff in fpr], [tt.detach().tolist() for tt in tpr]
-
-                    best_f1 = val_results["f1"]
-                    best_results = {**{"model": model_name, "fpr": fpr, "tpr": tpr}, **val_results}
-
+                    model.load_state_dict(checkpoint["model"])
+                    if not args.test_only:
+                        optimizer.load_state_dict(checkpoint["optimizer"])
+                        lr_scheduler.load_state_dict(checkpoint["lr_scheduler"])
                     if model_ema:
-                        best_model_state = deepcopy(model_ema.state_dict())
+                        model_ema.load_state_dict(checkpoint["model_ema"])
+
+                    start_epoch = checkpoint["epoch"] + 1
+                    best_f1 = checkpoint["best_f1"]
+                    best_results = checkpoint["best_results"]
+
+                    if start_epoch == args.epochs:
+                        args.logger.info("Training completed")
                     else:
-<<<<<<< HEAD
-                        best_model_state = deepcopy(model.state_dict())
-                    accelerator.save({"model": best_model_state}, f"{best_model_file}_{best_f1}.pth")
-
-                    best_checkpoints.append(f"{best_model_file}_{best_f1}.pth")
-
-                checkpoint = {
-                    "args": args,
-                    "epoch": epoch,
-                    "best_f1": best_f1,
-                    "model": model.state_dict(),
-                    "optimizer": optimizer.state_dict(),
-                    "lr_scheduler": lr_scheduler.state_dict(),
-                    "best_results": best_results,
-                }
-                if model_ema:
-                    checkpoint["model_ema"] = model_ema.state_dict()
-
-                accelerator.save(checkpoint, os.path.join(args.output_dir, model_name, "checkpoint.pth"))
-
-                if len(best_checkpoints) > args.num_ckpts:
-                    checkpoint_path_to_del = best_checkpoints.pop(0)
-                    if os.path.exists(checkpoint_path_to_del):
-                        os.remove(checkpoint_path_to_del)
-
-                mlflow.log_metrics(
-                    {f"train_{metric}": value for metric, value in train_results.items() if not metric == "cm"},
-                    step=epoch)
-                mlflow.log_metrics(
-                    {f"val_{metric}": value for metric, value in val_results.items() if not metric == "cm"}, step=epoch)
-
-        elapsed_time = time.time() - start_time
-        train_time = f"{elapsed_time // 60:.0f}m {elapsed_time % 60:.0f}s"
-
-        args.logger.info(f"{model_name} training completed in {train_time}")
-        args.logger.info(f"{model_name} best Val F1-score {best_f1:.4f}\n")
-
-        if args.avg_ckpts:
-            path = os.path.join(args.output_dir, model_name, "averaged")
-            if not os.path.exists(path):
-                os.makedirs(path)
-            avg_model_states = utils.average_checkpoints(glob(f"{best_model_file}*.pth"))
-            torch.save({"model": avg_model_states["model"]}, os.path.join(path, "best_model.pth"))
-        else:
-            best_ckpt = sorted(glob(f"{best_model_file}*.pth"))[-1]
-            print(f"\nModel to convert as best model: {best_ckpt}\n")
-            shutil.copy(best_ckpt, f"{best_model_file}.pth")
-=======
+                        args.logger.info(f"Resuming training from epoch {start_epoch}\n")
+
+                if args.test_only:
+                    if args.avg_ckpts:
+                        checkpoint_file = os.path.join(args.output_dir, model_name, "averaged", "best_model.pth")
+                        checkpoint = torch.load(checkpoint_file, map_location="cpu")
+                    else:
+                        checkpoint_file = os.path.join(args.output_dir, model_name, "best_model.pth")
+                        checkpoint = torch.load(checkpoint_file, map_location="cpu")
+                    model.load_state_dict(checkpoint["model"])
+                    if model_ema:
+                        evaluate(args, test_loader, model_ema, val_metrics, roc_metric, accelerator, ema=True)
+                    else:
+                        evaluate(args, test_loader, model, val_metrics, roc_metric, accelerator, ema=False)
+                    return
+
+                start_time = time.time()
+
+                utils.heading(f"Training a {model_name} model: Model {i + 1} of {len(args.models)}")
+
+                for epoch in range(start_epoch, args.epochs):
+                    train_metrics.reset()
+
+                    try:
+                        total_train_metrics = train_one_epoch(args, epoch, train_loader, model, model_ema, optimizer,
+                                                              criterion, train_metrics, accelerator)
+                    except ValueError:
+                        continue
+
+                    if not accelerator.optimizer_step_was_skipped:
+                        lr_scheduler.step()
+
+                    val_metrics.reset()
+                    roc_metric.reset()
+
+                    if model_ema:
+                        evaluate(args, val_loader, model, val_metrics, roc_metric, accelerator, ema=False)
+                        total_val_metrics, total_roc_metric = evaluate(args, val_loader, model_ema, val_metrics,
+                                                                       roc_metric, accelerator, ema=True)
+                    else:
                         total_val_metrics, total_roc_metric = evaluate(args, val_loader, model, val_metrics,
                                                                        roc_metric, accelerator, ema=False)
 
@@ -554,38 +480,31 @@
                 best_ckpt = sorted(glob(f"{best_model_file}*.pth"))[-1]
                 print(f"\nModel to convert as best model: {best_ckpt}\n")
                 shutil.copy(best_ckpt, f"{best_model_file}.pth")
->>>>>>> 393a6a75
-
-        with open(os.path.join(args.output_dir, "results.jsonl"), "+a") as file:
-            json.dump(best_results, file)
-            file.write("\n")
-
-        explainability.process_results(args, model_name)
-
-        accelerator.free_memory()
-        del model, optimizer, lr_scheduler
-
-    results_list = utils.load_json_lines_file(os.path.join(args.output_dir, "performance_metrics.jsonl"))
-    best_compare_model_name = results_list[0]["model"]
-    best_compare_model_file = os.path.join(args.output_dir,
-                                           os.path.join(best_compare_model_name, "averaged") if args.avg_ckpts
-                                           else best_compare_model_name,
-                                           "best_model.pth")
-
-<<<<<<< HEAD
-    utils.convert_to_onnx(best_compare_model_name, best_compare_model_file, num_classes, args.dropout, args.crop_size)
-    args.logger.info(f"Exported best performing model, {best_compare_model_name}, to ONNX format. File is located in "
-                     f"{os.path.join(args.output_dir, best_compare_model_name)}")
-=======
+
+            with open(os.path.join(args.output_dir, "results.jsonl"), "+a") as file:
+                json.dump(best_results, file)
+                file.write("\n")
+
+            explainability.process_results(args, model_name)
+
+            accelerator.free_memory()
+            del model, optimizer, lr_scheduler
+
+        results_list = utils.load_json_lines_file(os.path.join(args.output_dir, "performance_metrics.jsonl"))
+        best_compare_model_name = results_list[0]["model"]
+        best_compare_model_file = os.path.join(args.output_dir,
+                                               os.path.join(best_compare_model_name, "averaged") if args.avg_ckpts
+                                               else best_compare_model_name,
+                                               "best_model.pth")
+
         utils.convert_to_onnx(args, best_compare_model_name, best_compare_model_file, num_classes)
         args.logger.info(f"Exported best performing model, {best_compare_model_name},"
                          f" to ONNX format. File is located in "
                          f"{os.path.join(args.output_dir, best_compare_model_name)}")
->>>>>>> 393a6a75
-
-    args.logger.info(f"All results have been saved at {os.path.abspath(args.output_dir)}")
-
-    # inner_main_loop()
+
+        args.logger.info(f"All results have been saved at {os.path.abspath(args.output_dir)}")
+
+    inner_main_loop()
 
 
 def get_args():
